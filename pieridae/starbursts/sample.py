--- conflicted
+++ resolved
@@ -104,11 +104,8 @@
              'is_starburst':(is_starburst, 'is a Merian starburst'), 
              'is_msorabove':(is_msorabove, 'is at least at the SAGAbg SFS'),
              'is_good':(is_good, '7.75<logM*<12 AND i_apercorr < 4 AND n540_apercorr < 4 AND HaEW > 5 AND OIIIEW > 5. AND int{p(z)} > 0.26'),
-<<<<<<< HEAD
              'is_alosbms':(is_alosbms, 'is at least one sigma below the SAGAbg SFS')
-=======
              'is_emitter':(is_emitter, 'EW(Ha)>5 Ang AND EW(OIII)>5 Ang')
->>>>>>> ff9b19d5
              }
     
     return catalog, masks
